from setuptools import setup, Extension
from distutils.command.install import install
from Cython.Distutils import build_ext
from Cython.Build import cythonize
import numpy as np
import sys

NAME = "toppra"
with open("VERSION", "r") as file_:
    VERSION = file_.read()
DESCR = "toppra: time-optimal parametrization of trajectories for robots subject to constraints."
with open("README.md", "r") as file_:
    LONG_DESCRIPTION = file_.read()

URL = "https://github.com/hungpham2511/toppra"


# setup requirements
if sys.version[0] == '2':
    with open("requirements.txt", "r") as f:
        REQUIRES = ["scipy==0.18.0", "numpy", "coloredlogs", "matplotlib",
                    # only required on python2.7
                    "pathlib2", "enum34", "strip_hints", "typing"]
        DEV_REQUIRES = [line.strip() for line in f if line.strip()]
else:
    with open("requirements3.txt", "r") as f:
        REQUIRES = ["scipy>0.18", "numpy", "coloredlogs", "matplotlib"]
        DEV_REQUIRES = [line.strip() for line in f if line.strip()]

AUTHOR = "Hung Pham"
EMAIL = "hungpham2511@gmail.com"

LICENSE = "MIT"

SRC_DIR = "toppra"
PACKAGES = ["toppra",
            "toppra.constraint",
            "toppra.algorithm",
            "toppra.algorithm.reachabilitybased",
            "toppra.solverwrapper",
<<<<<<< HEAD
            "toppra.dracula"]
=======
            "toppra.cpp"]
>>>>>>> dbc7bdbd

ext_1 = Extension(SRC_DIR + "._CythonUtils",
                  [SRC_DIR + "/_CythonUtils.pyx"],
                  libraries=[],
                  include_dirs=[np.get_include()])

ext_2 = Extension(SRC_DIR + ".solverwrapper.cy_seidel_solverwrapper",
                  [SRC_DIR + "/solverwrapper/cy_seidel_solverwrapper.pyx"],
                  extra_compile_args=['-O1'],
                  include_dirs=[np.get_include()])

EXTENSIONS = [ext_1, ext_2]
SETUP_REQUIRES = ["numpy", "cython"]
if sys.version[0] == '2' or sys.version[:3] == '3.5':
    SETUP_REQUIRES = ["numpy", "cython", "strip_hints"]


# custom install command: strip type-hints before installing toppra
# for python2.7 and pthon3.5
class install2(install):
    def run(self, *args, **kwargs):
        # stripping
        if sys.version[0] == '2' or sys.version[:3] == '3.5':
            from strip_hints import strip_file_to_string
            import glob
            import os.path
            def process_file(f):
                print(os.path.abspath(f))
                out = strip_file_to_string(f)
                with open(f, 'w') as fh:
                    fh.write(out)
            for f in glob.glob("%s/*/toppra/*/*.py" % self.build_base):
                process_file(f)
            for f in glob.glob("%s/*/toppra/*.py" % self.build_base):
                process_file(f)

            print(os.path.abspath("."))
            print(os.path.abspath(self.build_base))
        # install new files
        install.run(self, *args, **kwargs)


if __name__ == "__main__":
    setup(install_requires=REQUIRES,
          # Dependencies installed when running `pip install .`
          setup_requires=["numpy", "cython"],

          # Dependencies installed when running `pip install -e .[dev]`
          extras_require={
              'dev': DEV_REQUIRES
          },
          packages=PACKAGES,
          zip_safe=False,
          name=NAME,
          version=VERSION,
          description=DESCR,
          long_description=LONG_DESCRIPTION,
          long_description_content_type='text/markdown',
          author=AUTHOR,
          author_email=EMAIL,
          url=URL,
          license=LICENSE,

          # This is used to build the Cython modules. Will be run
          # automatically if not found by pip. Otherwise run
          #
          #      python setup.py build
          #
          # to trigger manually.
          cmdclass={"build_ext": build_ext, "install": install2},
          ext_modules=cythonize(EXTENSIONS)
          )<|MERGE_RESOLUTION|>--- conflicted
+++ resolved
@@ -38,11 +38,8 @@
             "toppra.algorithm",
             "toppra.algorithm.reachabilitybased",
             "toppra.solverwrapper",
-<<<<<<< HEAD
+            "toppra.cpp",
             "toppra.dracula"]
-=======
-            "toppra.cpp"]
->>>>>>> dbc7bdbd
 
 ext_1 = Extension(SRC_DIR + "._CythonUtils",
                   [SRC_DIR + "/_CythonUtils.pyx"],
