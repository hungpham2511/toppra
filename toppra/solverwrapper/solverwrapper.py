import numpy as np


class SolverWrapper(object):
    """The base class for all solver wrappers.

    All SolverWrapper have to implement a core method needed by all
    Reachability Analysis-based algorithms:
    `solve_stagewise_optim`. This methods solves a Linear/Quadratic
    Program subject to linear constraints at the given stage, and
    possibly with additional auxiliary constraints.

    Note that some SolverWrappers only handle Linear Program while
    some handle both.

    Certain solver wrappers need to be setup and close down before and
    after usage. For instance, the wrappers for mosek and qpOASES with
    warmstart capability. To provide this functionality, this class
    contains two abstract methods `setup_solver` and `close_solver`,
    which should be called before and after any call to
    `solve_stagewise_optim`, so that necessary setups can be made.

    Each solver wrapper should provide solver-specific constraint,
    such as ultimate bound the variable u, x. For some solvers such as
    ECOS, this is very important.

    Attributes
    ----------
    constraints : :class:`toppra.Constraint` []
        Constraints on the robot system.
    path : Interpolator
        The geometric path to be time-parametrized.
    path_discretization: array
        The discretization grid use to discretize the geometric path.

    """

    def __init__(self, constraint_list, path, path_discretization):
        # Main attributes
        self.constraints = constraint_list
        self.path = path
        self.path_discretization = np.array(path_discretization)
        # path scaling: intuitively, if this value is not 1, the TOPP
        # problem will be solved as if the input path is scaled linearly.
        self.scaling = self.path_discretization[-1] / self.path.get_duration()
        # End main attributes
        self.N = len(path_discretization) - 1  # Number of stages. Number of point is _N + 1
        self.deltas = self.path_discretization[1:] - self.path_discretization[:-1]
        for i in range(self.N):
            assert path_discretization[i + 1] > path_discretization[i]

        self.params = [
            c.compute_constraint_params(self.path, self.path_discretization, self.scaling)
            for c in self.constraints]
        self.nV = 2 + sum([c.get_no_extra_vars() for c in self.constraints])

    def get_no_stages(self):
        """Return the number of stages.

        The number of gridpoints equals N + 1, where N is the number
        of stages.
        """
        return self.N

    def get_no_vars(self):
        """ Return total number of variables, including u, x.
        """
        return self.nV

    def get_deltas(self):
        return self.deltas

    def solve_stagewise_optim(self, i, H, g, x_min, x_max, x_next_min, x_next_max):
        """Solve a stage-wise quadratic (or linear) optimization problem.

        The quadratic optimization problem is described below:

        .. math::
            \\text{min  }  & 0.5 [u, x, v] H [u, x, v]^\\top + [u, x, v] g    \\\\
            \\text{s.t.  } & [u, x] \\text{ is feasible at stage } i \\\\
                           & x_{min} \leq x \leq x_{max}             \\\\
                           & x_{next, min} \leq x + 2 \Delta_i u \leq x_{next, max},

        where `v` is an auxiliary variable, only exist if there are
        non-canonical constraints.  The linear program is the
        quadratic problem without the quadratic term.

        Parameters
        ----------
        i: int
            The stage index.
        H: :class:`~numpy:numpy.ndarray` or None
            Shape (d, d). The coefficient of the quadratic objective
            function. If is None, set the quadratic term to zero.
        g: :class:`~numpy:numpy.ndarray`
            Shape (d,). The linear term.
        x_min: float
            If not specified, set to NaN.
        x_max: float
            If not specified, set to NaN.
        x_next_min: float
            If not specified, set to NaN.
        x_next_max: float
            If not specified, set to NaN.

        Returns
        -------
<<<<<<< HEAD
        double array
             If successes, return an array containing the optimal
             variable.
             Otherwise, return a NaN array if fails to solve.
=======
        double :class:`~numpy:numpy.ndarray`
             If successes, return a double array containing the optimal
             variable.  Otherwise return a array that contains `numpy.nan`.

>>>>>>> 3e65b3bb
        """
        raise NotImplementedError

    def setup_solver(self):
        pass

    def close_solver(self):
        pass<|MERGE_RESOLUTION|>--- conflicted
+++ resolved
@@ -105,17 +105,10 @@
 
         Returns
         -------
-<<<<<<< HEAD
-        double array
-             If successes, return an array containing the optimal
-             variable.
-             Otherwise, return a NaN array if fails to solve.
-=======
         double :class:`~numpy:numpy.ndarray`
              If successes, return a double array containing the optimal
              variable.  Otherwise return a array that contains `numpy.nan`.
 
->>>>>>> 3e65b3bb
         """
         raise NotImplementedError
 
