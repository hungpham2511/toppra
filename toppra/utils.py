"""
Some utility functions need to generate PathConstraints. Most are
specific to different scenarios.
"""
import functools
import logging
import warnings

import numpy as np

logger = logging.getLogger(__name__)


def deprecated(func):
    """This is a decorator which can be used to mark functions
    as deprecated. It will result in a warning being emitted
    when the function is used."""

    # pylint: disable=C0111
    @functools.wraps(func)
    def new_func(*args, **kwargs):
        warnings.warn(
            "Call to deprecated function {} in module {}.".format(
                func.__name__, func.__module__
            ),
            category=DeprecationWarning,
        )
        return func(*args, **kwargs)

    return new_func


def setup_logging(level="WARN"):
<<<<<<< HEAD
    """Setup basic logging facility to console."""
    coloredlogs.install(
        logger=logging.getLogger("toppra"),
        level=level,
        fmt=(
            r"{asctime} [{levelname:<8}] "
            r"{name}.{funcName}+{lineno}: {message}"
        ),
        style="{",
        datefmt=r"%Y-%m-%dT%H:%M:%S.%f+%z",
        milliseconds=True,
    )
    logging.basicConfig(filename="/tmp/toppra.log", level=level, filemode="a")
=======
    """Setup basic logging facility to console.
    """
    logger_toppra = logging.getLogger("toppra")
    handler_basic = logging.StreamHandler()
    handler_basic.setLevel(logging.DEBUG)
    formatter = logging.Formatter("%(levelname)5s [%(filename)s : %(lineno)d] %(message)s")
    handler_basic.setFormatter(formatter)
    logger_toppra.setLevel(level)
    logger_toppra.addHandler(handler_basic)
>>>>>>> dc985cdb


def compute_jacobian_wrench(robot, link, point):
    """Compute the wrench Jacobian for `link` at `point`.

    We look for J_wrench such that
          J_wrench.T * wrench = J_trans.T * F + J_rot.T * tau
    return the induced generalized joint torques.

    J_wrench is computed by stacking J_translation and J_rotation

    """
    jacobian_translation = robot.ComputeJacobianTranslation(
        link.GetIndex(), point
    )
    jacobian_rotation = robot.ComputeJacobianAxisAngle(link.GetIndex())
    jacobian_wrench = np.vstack((jacobian_translation, jacobian_rotation))
    return jacobian_wrench


def inv_dyn(rave_robot, q, qd, qdd, forceslist=None, returncomponents=True):
    """Inverse dynamics equation.

    Simple wrapper around OpenRAVE's ComputeInverseDynamics
    function. Return the numerical values of the components of the
    inverse dynamics equation.

          M(q) qdd + C(q, qd) qd + g(q)
        = t1 + t2 + t3

    Parameters
    ----------
    rave_robot : OpenRAVE.robot
    q : (_N, ) ndarray
        Joint position.
    qd : (_N, ) ndarray
        Joint velocity.
    qdd : (_N, ) ndarray
        Joint acceleration.
    returncomponents : Bool
        If True, return the list [t1, t2, t3]
        If False, return t1 + t2 + t3

    Returns
    -------
    res : (3, ) List, or ndarray
        See returncomponents parameter.
    """
    if np.isscalar(q):  # Scalar case
        _q = [q]
        _qd = [qd]
        _qdd = [qdd]
    else:
        _q = q
        _qd = qd
        _qdd = qdd

    # Temporary remove kinematic Limits
    vlim = rave_robot.GetDOFVelocityLimits()
    alim = rave_robot.GetDOFAccelerationLimits()
    rave_robot.SetDOFVelocityLimits(100 * vlim)
    rave_robot.SetDOFAccelerationLimits(100 * alim)
    # Do computation
    with rave_robot:
        rave_robot.SetDOFValues(_q)
        rave_robot.SetDOFVelocities(_qd)
        res = rave_robot.ComputeInverseDynamics(
            _qdd, forceslist, returncomponents=returncomponents
        )
    # Restore kinematic limits
    rave_robot.SetDOFVelocityLimits(vlim)
    rave_robot.SetDOFAccelerationLimits(alim)
    return res


def smooth_singularities(parametrization_instance, us, xs, vs=None):
    """Smooth jitters due to singularities.

    Solving TOPP for discrete problem generated from collocation
    scheme tends to create jitters. This function finds and smooths
    them.

    Notes
    -----
    (`us_smth`, `xs_smth`) is a *valid* path-parameterization. They
    satisfy the linear continuity condition :math:`x_{i+1} = x_i + 2 delta_i u_i`.

    This function is safe: it will always return a solution.

    Parameters
    ----------
    parametrization_instance: :class:`.qpOASESPPSolver`
    us: array
        Shape (_N, ). Controls.
    xs: array
        Shape (_N+1, ). Squared velocities.
    vs: array, optional
        If not given, `vs_smth` will not be returned.

    Returns
    -------
    us_smth: array
        Shape (_N, ). Smoothed controls.
    xs_smth: array
        Shape (_N+1, ). Smoothed squared velocities.
    vs_smth: array
        If `vs` is not given, `vs_smth` will not be returned.

    """
    # Find the indices
    singular_indices = []
    uds = np.diff(us, n=1)
    for i in range(parametrization_instance.N - 3):
        if uds[i] < 0 < uds[i + 1] and uds[i + 2] < 0:
            logger.debug("Found potential singularity at {:d}".format(i))
            singular_indices.append(i)
    logger.debug("Found singularities at %s", singular_indices)

    # Smooth the singularities
    xs_smth = np.copy(xs)
    us_smth = np.copy(us)
    if vs is not None:
        vs_smth = np.copy(vs)
    for index in singular_indices:
        idstart = max(0, index)
        idend = min(parametrization_instance.N, index + 4)
        xs_smth[range(idstart, idend + 1)] = xs_smth[idstart] + (
            xs_smth[idend] - xs_smth[idstart]
        ) * np.linspace(0, 1, idend + 1 - idstart)
        if vs is not None:
            data = [
                vs_smth[idstart] + (xs_smth[idend] - xs_smth[idstart]) * frac
                for frac in np.linspace(0, 1, idend + 1 - idstart)
            ]
            vs_smth[range(idstart, idend + 1)] = np.array(data)

    for i in range(parametrization_instance.N):
        us_smth[i] = (
            (xs_smth[i + 1] - xs_smth[i])
            / 2
            / (
                parametrization_instance.ss[i + 1]
                - parametrization_instance.ss[i]
            )
        )

    if vs is not None:
        return us_smth, xs_smth, vs_smth
    return us_smth, xs_smth<|MERGE_RESOLUTION|>--- conflicted
+++ resolved
@@ -31,31 +31,19 @@
 
 
 def setup_logging(level="WARN"):
-<<<<<<< HEAD
-    """Setup basic logging facility to console."""
-    coloredlogs.install(
-        logger=logging.getLogger("toppra"),
-        level=level,
-        fmt=(
-            r"{asctime} [{levelname:<8}] "
-            r"{name}.{funcName}+{lineno}: {message}"
-        ),
-        style="{",
-        datefmt=r"%Y-%m-%dT%H:%M:%S.%f+%z",
-        milliseconds=True,
-    )
-    logging.basicConfig(filename="/tmp/toppra.log", level=level, filemode="a")
-=======
     """Setup basic logging facility to console.
     """
     logger_toppra = logging.getLogger("toppra")
     handler_basic = logging.StreamHandler()
     handler_basic.setLevel(logging.DEBUG)
-    formatter = logging.Formatter("%(levelname)5s [%(filename)s : %(lineno)d] %(message)s")
+    formatter = logging.Formatter(
+        r"{asctime} [{levelname:<8}] "
+        r"{name}.{funcName}+{lineno}: {message}",
+        style='{'
+    )
     handler_basic.setFormatter(formatter)
     logger_toppra.setLevel(level)
     logger_toppra.addHandler(handler_basic)
->>>>>>> dc985cdb
 
 
 def compute_jacobian_wrench(robot, link, point):
