--- conflicted
+++ resolved
@@ -14,11 +14,7 @@
 TOPP-RA returns the time-optimal path parameterization: `s_dot (s)`, from which the fastest trajectory `q(t)` that satisfies the given
 constraints can be found.
 
-## Citing TOPP-RA
-If you use this library for your research, we encourage you to 
-
-<<<<<<< HEAD
-Install
+## Install
 [qpOASES](https://projects.coin-or.org/qpOASES/wiki/QpoasesInstallation) by
 following the steps below:
 ``` shell
@@ -49,11 +45,13 @@
 ```
 And you are good to go. If you have `openrave` installed on your computer, you can
 run the below example to see `toppra` in action.
-=======
+
+## Citing TOPP-RA
+If you use this library for your research, we encourage you to 
+
 1. reference the accompanying paper [«A new approach to Time-Optimal Path Parameterization based on Reachability Analysis»](https://www.researchgate.net/publication/318671280_A_New_Approach_to_Time-Optimal_Path_Parameterization_Based_on_Reachability_Analysis), *IEEE Transactions on Robotics*, vol. 34(3), pp. 645–659, 2018.
 2. put a star on this repository.
 
->>>>>>> 468d81d2
 
 ## Bug reports and supports
 Please report any issues, questions via [Github issues tracker](https://github.com/hungpham2511/toppra/issues).
