# `toppra`: Time-Optimal Path Parameterization
[![CircleCI](https://circleci.com/gh/hungpham2511/toppra/tree/develop.svg?style=svg)](https://circleci.com/gh/hungpham2511/toppra/tree/develop)
[![Coverage Status](https://coveralls.io/repos/github/hungpham2511/toppra/badge.svg?branch=master)](https://coveralls.io/github/hungpham2511/toppra?branch=master)
[![Documentation Status](https://readthedocs.org/projects/toppra/badge/?version=latest)](https://toppra.readthedocs.io/en/latest/?badge=latest)


- [Overview](#overview)
- [Development roadmap](#development-roadmap)
- [Supports](#supports)
- [Citing `toppra`](#citing--toppra-)


# Overview

<<<<<<< HEAD
## Install
[qpOASES](https://projects.coin-or.org/qpOASES/wiki/QpoasesInstallation) by
following the steps below:
``` shell
git clone https://github.com/hungpham2511/qpOASES
cd qpOASES

```
**Note:** On a Mac, am additional step is required:

Remove this line from `interfaces/python/setup.py`:
```
extra_params['extra_link_args'] = ["-Wl,-O1", "-Wl,--as-needed"]
```
Install:
```bash
mkdir bin && make
cd interfaces/python/
pip install cython
python setup.py install --user
```

Finally, install `toppra` with
``` sh
git clone https://github.com/DexaiRobotics/toppra.git
cd toppra/
pip install -r requirements.txt --user
python setup.py install --user
```
And you are good to go. If you have `openrave` installed on your computer, you can
run the below example to see `toppra` in action.

## Citing TOPP-RA
If you use this library for your research, we encourage you to 
=======
**toppra** is a library for computing the time-optimal path
parametrization for robots subject to kinematic and dynamic
constraints.  In general, given the inputs:
>>>>>>> dbc7bdbd

1. a geometric path `p(s)`, `s` in `[0, s_end]`;
2. a list of constraints on joint velocity, joint accelerations, tool
   Cartesian velocity, et cetera.

**toppra** returns the time-optimal path parameterization: `s_dot
(s)`, from which the fastest trajectory `q(t)` that satisfies the
given constraints can be found.

**Documentation and tutorials** are available
[here](https://hungpham2511.github.io/toppra/index.html).

# Support

## Bug tracking
Please report any issues, questions or feature request via 
[Github issues tracker](https://github.com/hungpham2511/toppra/issues).

## Contributions
Pull Requests are welcome! Create a Pull Request and we will review
your proposal!

# Credits

`toppra` was originally developed by [Hung
Pham](https://hungpham2511.github.com/) (Eureka Robotics, former CRI
Group) and [Phạm Quang Cường](https://www.ntu.edu.sg/home/cuong/)
(Eureka Robotics, CRI Group) with major contributions from talented
contributors:
- [Joseph Mirabel](https://github.com/jmirabel) (C++ API)
- EdsterG (Python3 support).

If you have taken part in developing and supporting the library, feel
free to add your name to the list.

The development is also generously supported by [Eureka Robotics](https://eurekarobotics.com/).

# Citing toppra
If you use this library for your research, we encourage you to 

1. reference the accompanying paper [«A new approach to Time-Optimal Path Parameterization based on Reachability Analysis»](https://www.researchgate.net/publication/318671280_A_New_Approach_to_Time-Optimal_Path_Parameterization_Based_on_Reachability_Analysis),
   *IEEE Transactions on Robotics*, vol. 34(3), pp. 645–659, 2018.
2. put a star on this repository.
<|MERGE_RESOLUTION|>--- conflicted
+++ resolved
@@ -9,49 +9,11 @@
 - [Supports](#supports)
 - [Citing `toppra`](#citing--toppra-)
 
-
 # Overview
 
-<<<<<<< HEAD
-## Install
-[qpOASES](https://projects.coin-or.org/qpOASES/wiki/QpoasesInstallation) by
-following the steps below:
-``` shell
-git clone https://github.com/hungpham2511/qpOASES
-cd qpOASES
-
-```
-**Note:** On a Mac, am additional step is required:
-
-Remove this line from `interfaces/python/setup.py`:
-```
-extra_params['extra_link_args'] = ["-Wl,-O1", "-Wl,--as-needed"]
-```
-Install:
-```bash
-mkdir bin && make
-cd interfaces/python/
-pip install cython
-python setup.py install --user
-```
-
-Finally, install `toppra` with
-``` sh
-git clone https://github.com/DexaiRobotics/toppra.git
-cd toppra/
-pip install -r requirements.txt --user
-python setup.py install --user
-```
-And you are good to go. If you have `openrave` installed on your computer, you can
-run the below example to see `toppra` in action.
-
-## Citing TOPP-RA
-If you use this library for your research, we encourage you to 
-=======
 **toppra** is a library for computing the time-optimal path
 parametrization for robots subject to kinematic and dynamic
 constraints.  In general, given the inputs:
->>>>>>> dbc7bdbd
 
 1. a geometric path `p(s)`, `s` in `[0, s_end]`;
 2. a list of constraints on joint velocity, joint accelerations, tool
@@ -95,3 +57,37 @@
 1. reference the accompanying paper [«A new approach to Time-Optimal Path Parameterization based on Reachability Analysis»](https://www.researchgate.net/publication/318671280_A_New_Approach_to_Time-Optimal_Path_Parameterization_Based_on_Reachability_Analysis),
    *IEEE Transactions on Robotics*, vol. 34(3), pp. 645–659, 2018.
 2. put a star on this repository.
+
+
+## More install instructions
+
+[qpOASES](https://projects.coin-or.org/qpOASES/wiki/QpoasesInstallation) by
+following the steps below:
+``` shell
+git clone https://github.com/hungpham2511/qpOASES
+cd qpOASES
+
+```
+**Note:** On a Mac, am additional step is required:
+
+Remove this line from `interfaces/python/setup.py`:
+```
+extra_params['extra_link_args'] = ["-Wl,-O1", "-Wl,--as-needed"]
+```
+Install:
+```bash
+mkdir bin && make
+cd interfaces/python/
+pip install cython
+python setup.py install --user
+```
+
+Finally, install `toppra` with
+``` sh
+git clone https://github.com/DexaiRobotics/toppra.git
+cd toppra/
+pip install -r requirements.txt --user
+python setup.py install --user
+```
+And you are good to go. If you have `openrave` installed on your computer, you can
+run the below example to see `toppra` in action.