--- conflicted
+++ resolved
@@ -3,11 +3,8 @@
 ## Unreleased
 
 - [cpp] Minor PR to make the cpp part compiles on windows64 (msvc). Thanks @ahoarau.
-<<<<<<< HEAD
 - [cpp] Fixed out of bounds issue in parametrizer::ConstAccel.
-=======
 - [cpp] Fixed incorrect variable bug in seidel solver.
->>>>>>> 17b7992c
 - [python] Fix linting error that causes CI failure
 - [ci] Do integration testing in gh action instead of circle CI
 - [ci] Remove Circle CI and use Github Action for all testings
