#include "gtest/gtest.h"
#include <Eigen/Dense>
<<<<<<< HEAD

=======
>>>>>>> c3198291
#include <iostream>
#include <stdexcept>
#include <vector>

#include <chrono>

#include "toppra/geometric_path.hpp"
#include "toppra/toppra.hpp"

class ConstructPiecewisePoly : public testing::Test {
public:
  ConstructPiecewisePoly() : path(constructPath()) {

    // path has the equation: 0 * x ^ 3 + 1 * x ^ 2 + 2 x ^ 1 + 3
  }

  toppra::PiecewisePolyPath constructPath() {
    toppra::Matrix coeff{4, 2};
    coeff(0, 0) = 0;
    coeff(0, 1) = 0;
    coeff(1, 0) = 1;
    coeff(1, 1) = 1;
    coeff(2, 0) = 2;
    coeff(2, 1) = 2;
    coeff(3, 0) = 3;
    coeff(3, 1) = 3;
    toppra::Matrices coefficents = {coeff, coeff};
    toppra::PiecewisePolyPath p =
        toppra::PiecewisePolyPath(coefficents, std::vector<double>{0, 1, 2});
    return p;
  }

  toppra::PiecewisePolyPath path;
};

TEST_F(ConstructPiecewisePoly, OutputValueHasCorrectDOF) {
  toppra::Vector pos = path.eval_single(0.5, 0);
  ASSERT_EQ(pos.rows(), 2);
}

TEST_F(ConstructPiecewisePoly, CorrectOutputValueFirstSegment) {
  toppra::Vector pos = path.eval_single(0.5, 0);
  ASSERT_DOUBLE_EQ(pos(0), 1 * pow(0.5, 2) + 2 * pow(0.5, 1) + 3);
}

TEST_F(ConstructPiecewisePoly, CorrectOutputValueSecondSegment) {
  toppra::Vector pos = path.eval_single(1.5, 0);
  ASSERT_DOUBLE_EQ(pos(0), 1 * pow(0.5, 2) + 2 * pow(0.5, 1) + 3);
}

TEST_F(ConstructPiecewisePoly, ThrowWhenOutOfrange) {
  toppra::value_type out_of_range_pos{10};
  ASSERT_THROW(path.eval_single(out_of_range_pos, 0), std::runtime_error);
}

TEST_F(ConstructPiecewisePoly, DeriveDerivativeOfCoefficients) {
  toppra::value_type out_of_range_pos{10};
  ASSERT_THROW(path.eval_single(out_of_range_pos, 0), std::runtime_error);
}

TEST_F(ConstructPiecewisePoly, CorrectDerivative) {
  toppra::Vector pos = path.eval_single(0.5, 1);
  ASSERT_DOUBLE_EQ(pos(0), 2 * pow(0.5, 1) + 2 * 1 + 0);
}

TEST_F(ConstructPiecewisePoly, CorrectDoubldDerivative) {
  toppra::Vector pos = path.eval_single(0.5, 2);
  ASSERT_DOUBLE_EQ(pos(0), 2 * 1 + 0 + 0);
}

TEST_F(ConstructPiecewisePoly, ComputeManyPointsEigen) {
  toppra::Vector times{2};
  times << 0.5, 1.2;
  toppra::Vectors positions = path.eval(times, 0);
  ASSERT_DOUBLE_EQ(positions[0](0), 1 * pow(0.5, 2) + 2 * pow(0.5, 1) + 3);
  ASSERT_DOUBLE_EQ(positions[1](0), 1 * pow(0.2, 2) + 2 * pow(0.2, 1) + 3);
}

TEST_F(ConstructPiecewisePoly, CorrectDOF) {
  ASSERT_EQ(path.dof(), 2);
}

TEST_F(ConstructPiecewisePoly, CorrectPathInterval) {
  toppra::Bound b = path.pathInterval();
  ASSERT_DOUBLE_EQ(b[0], 0);
  ASSERT_DOUBLE_EQ(b[1], 2);
}



// Current profile result (Release build)
// Took ~ 400 usec to evaluate 1000 points.
// scipy.PPoly took ~ 125 usec.
// Further improvements need not yield much added benefits.
TEST(ProfileEvaluationSpeed, Test1) {
  static int dof{6};
  toppra::Matrix coeffs{4, dof};
  for (int i_col = 0; i_col < dof; i_col++) {
    coeffs.col(i_col) << 2, 4, 5, 6;
  }
  toppra::Matrices coefficients{10, coeffs};
  toppra::Vector path_positions{1000};
  for (size_t i = 0; i < 1000; i++) {
    path_positions(i) = std::min(0., std::max(10., (toppra::value_type)(i) / 100.0));
  }
  std::chrono::steady_clock::time_point begin =
      std::chrono::steady_clock::now();
  toppra::PiecewisePolyPath p = toppra::PiecewisePolyPath(
      coefficients,
      std::vector<toppra::value_type>{0, 1, 2, 3, 4, 5, 6, 7, 8, 9, 10});

  p.eval(path_positions, 2);
  std::chrono::steady_clock::time_point end = std::chrono::steady_clock::now();
  std::cout << "Evaluation dones in: "
            << std::chrono::duration_cast<std::chrono::microseconds>(end -
                                                                     begin)
                   .count()
            << " usec" << std::endl;
}

class BadInputs : public testing::Test {
public:
  BadInputs() : coeff(4, 2) {
    coeff << 0, 0, 1, 1, 2, 2, 4, 4;
    coefficents.push_back(coeff);
    coefficents.push_back(coeff);
  }
  toppra::Matrix coeff;
  toppra::Matrices coefficents;
};

TEST_F(BadInputs, ThrowIfBreakPointsNotIncreasing) {
  ASSERT_THROW(
      toppra::PiecewisePolyPath(coefficents, std::vector<double>{0, 2, 1}),
      std::runtime_error);
}

TEST_F(BadInputs, ThrowIfWrongNumberOfBreakPoints) {
  ASSERT_THROW(
      toppra::PiecewisePolyPath(coefficents, std::vector<double>{0, 1, 2, 3}),
      std::runtime_error);
}


/* Python code to generate this test data

import toppra as ta

path = ta.SplineInterpolator([0, 1, 2, 3], [[0, 0], [1, 3], [2, 4], [0, 0]])

def print_cpp_code(p):
    out = ""
    for seg_idx in range(p.cspl.c.shape[1]):
        out += "coeff{:d} << ".format(seg_idx)
        for i, t in enumerate(p.cspl.c[:, seg_idx, :].flatten().tolist()):
            if i == len(p.cspl.c[:, seg_idx, :].flatten().tolist()) - 1:
                out += "{:f};\n".format(t)
            else:
                out += "{:f}, ".format(t)
    return out

print(print_cpp_code(path))
print("breakpoints: {}".format([0, 1, 2, 3]))
x_eval = [0, 0.5, 1., 1.1, 2.5]
print("Eval for x_eval = {:}\npath(x_eval)=\n{}\npath(x_eval, 1)=\n{}\npath(x_eval, 2)=\n{}".format(
    x_eval, path(x_eval), path(x_eval, 1), path(x_eval, 2)))
 */

class CompareWithScipyCubicSpline : public testing::Test {

public:
  CompareWithScipyCubicSpline() {
    toppra::Matrix coeff0{4, 2}, coeff1{4, 2}, coeff2{4, 2};
    coeff0 << -0.500000, -0.500000, 1.500000, 0.500000, 0.000000, 3.000000, 0.000000, 0.000000;
    coeff1 << -0.500000, -0.500000, 0.000000, -1.000000, 1.500000, 2.500000, 1.000000, 3.000000;
    coeff2 << -0.500000, -0.500000, -1.500000, -2.500000, 0.000000, -1.000000, 2.000000, 4.000000;
    toppra::Matrices coefficents = {coeff0, coeff1, coeff2};
    path = toppra::PiecewisePolyPath(coefficents, std::vector<double>{0, 1, 2, 3});

    x_eval.resize(5);
    x_eval << 0, 0.5, 1, 1.1, 2.5;
  // Eval for x_eval = [0, 0.5, 1.0, 1.1, 2.5]
  // path(x_eval)=
  // [[0.     0.    ]
  //  [0.3125 1.5625]
  //  [1.     3.    ]
  //  [1.1495 3.2395]
  //  [1.5625 2.8125]]
  toppra::Vector v0(2); v0 << 0, 0;
  toppra::Vector v1(2); v1 << 0.3125, 1.5625;
  toppra::Vector v2(2); v2 << 1.    , 3.    ;
  toppra::Vector v3(2); v3 << 1.1495, 3.2395;
  toppra::Vector v4(2); v4 << 1.5625, 2.8125;
  expected_pos = toppra::Vectors{v0, v1, v2, v3, v4};

  // Eval for x_eval = [0, 0.5, 1.0, 1.1, 2.5]
  // path(x_eval, 1)=
  // [[ 0.     3.   ]
  //  [ 1.125  3.125]
  //  [ 1.5    2.5  ]
  //  [ 1.485  2.285]
  //  [-1.875 -3.875]]
  v0 <<  0.   ,  3.   ;
  v1 <<  1.125,  3.125;
  v2 <<  1.5  ,  2.5  ;
  v3 <<  1.485,  2.285;
  v4 << -1.875, -3.875;
  expected_vel = toppra::Vectors{v0, v1, v2, v3, v4};

  // path(x_eval, 2)=
  // [[ 3.   1. ]
  //  [ 1.5 -0.5]
  //  [ 0.  -2. ]
  //  [-0.3 -2.3]
  //  [-4.5 -6.5]]
  v0 << 3. ,  1. ;
  v1 << 1.5, -0.5;
  v2 << 0. , -2. ;
  v3 <<-0.3, -2.3;
  v4 <<-4.5, -6.5;
  expected_acc = toppra::Vectors{v0, v1, v2, v3, v4};
  }
  

  toppra::Vector x_eval;
  toppra::PiecewisePolyPath path;
  toppra::Vectors expected_pos, expected_vel, expected_acc;
};


TEST_F(CompareWithScipyCubicSpline, 0thDerivative){

  auto res = path.eval(x_eval);
  for(int i=0; i < 5; i++){
    ASSERT_TRUE(res[i].isApprox(expected_pos[i])) << "Comparing the " << i << "th" << res[i] << expected_pos[i];
  }
}

TEST_F(CompareWithScipyCubicSpline, 1stDerivative){
  auto res = path.eval(x_eval, 1);
  for(int i=0; i < 5; i++){
    ASSERT_TRUE(res[i].isApprox(expected_vel[i])) << "Comparing the " << i << "th" << res[i] << expected_vel[i];
  }
}


TEST_F(CompareWithScipyCubicSpline, 2stDerivative){
  auto res = path.eval(x_eval, 2);
  for(int i=0; i < 5; i++){
    ASSERT_TRUE(res[i].isApprox(expected_acc[i])) << "Comparing the " << i << "th" << res[i] << "," << expected_acc[i];
  }
}
<|MERGE_RESOLUTION|>--- conflicted
+++ resolved
@@ -1,9 +1,5 @@
 #include "gtest/gtest.h"
 #include <Eigen/Dense>
-<<<<<<< HEAD
-
-=======
->>>>>>> c3198291
 #include <iostream>
 #include <stdexcept>
 #include <vector>
