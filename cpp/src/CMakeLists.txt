set(SOURCE_FILES
  toppra/constraint.cpp
  toppra/constraint/linear_joint_velocity.cpp
  toppra/constraint/linear_joint_acceleration.cpp
  toppra/constraint/joint_torque.cpp

  toppra/solver.cpp

  toppra/geometric_path.cpp
  toppra/geometric_path/piecewise_poly_path.cpp

  toppra/algorithm.cpp
  toppra/algorithm/toppra.cpp
  )
if(BUILD_WITH_qpOASES)
    list(APPEND SOURCE_FILES
        toppra/solver/qpOASES-wrapper.cpp)
endif()
if(BUILD_WITH_GLPK)
    list(APPEND SOURCE_FILES
        toppra/solver/glpk-wrapper.cpp)
endif()

add_library(toppra SHARED ${SOURCE_FILES})
target_include_directories(toppra PUBLIC
  $<BUILD_INTERFACE:${CMAKE_CURRENT_SOURCE_DIR}>
  $<INSTALL_INTERFACE:include>
  ${qpOASES_INCLUDE_DIRS}
  ${GLPK_INCLUDE_DIRS}
  )
target_link_libraries(toppra PUBLIC
<<<<<<< HEAD
  ${qpOASES_LIBRARIES}
  ${GLPK_LIBRARIES}
  )
=======
    ${qpOASES_LIBRARY}
    )
if (TOPPRA_DEBUG_ON)
  target_compile_definitions(toppra PRIVATE TOPPRA_DEBUG_ON)
endif()
>>>>>>> 7dbe9c8e

if (${EIGEN3_VERSION_STRING} VERSION_LESS 3.3) 
  target_compile_definitions     (toppra PUBLIC ${EIGEN3_DEFINITIONS} ) 
  target_include_directories (toppra PUBLIC ${EIGEN3_INCLUDE_DIRS} ) 
else (${EIGEN3_VERSION_STRING} VERSION_LESS 3.3) 
  target_link_libraries(toppra PUBLIC Eigen3::Eigen) 
endif (${EIGEN3_VERSION_STRING} VERSION_LESS 3.3) 

install(TARGETS toppra EXPORT toppra::toppra
  DESTINATION lib)
install(FILES
  toppra/algorithm.hpp

  toppra/constraint.hpp
  toppra/constraint/linear_joint_velocity.hpp
  toppra/constraint/linear_joint_acceleration.hpp
  toppra/constraint/joint_torque.hpp

  toppra/geometric_path.hpp
  toppra/toppra.hpp

  toppra/solver.hpp
  toppra/solver/qpOASES-wrapper.hpp

  DESTINATION include/toppra)
<|MERGE_RESOLUTION|>--- conflicted
+++ resolved
@@ -29,17 +29,12 @@
   ${GLPK_INCLUDE_DIRS}
   )
 target_link_libraries(toppra PUBLIC
-<<<<<<< HEAD
   ${qpOASES_LIBRARIES}
   ${GLPK_LIBRARIES}
   )
-=======
-    ${qpOASES_LIBRARY}
-    )
 if (TOPPRA_DEBUG_ON)
   target_compile_definitions(toppra PRIVATE TOPPRA_DEBUG_ON)
 endif()
->>>>>>> 7dbe9c8e
 
 if (${EIGEN3_VERSION_STRING} VERSION_LESS 3.3) 
   target_compile_definitions     (toppra PUBLIC ${EIGEN3_DEFINITIONS} ) 
